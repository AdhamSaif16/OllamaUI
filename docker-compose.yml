version: "3.8"

services:
  postgres:
    image: postgres:13
    environment:
      POSTGRES_USER: user
      POSTGRES_PASSWORD: password
      POSTGRES_DB: predictions
    volumes:
      - pgdata:/var/lib/postgresql/data
    ports:
      - "5432:5432"   # (optional to expose externally; safe to keep for now)

  yolo:
    image: adhamsaif16/yolo5tech:0.0.1
    environment:
      - DB_BACKEND=postgres
      - DB_HOST=postgres
      - DB_USER=user
      - DB_PASSWORD=password
      - DB_NAME=predictions
    depends_on:
      - postgres
    ports:
<<<<<<< HEAD
      - "${YOLO_PORT:-8080}:8080"
=======
      - "8080:8080"
>>>>>>> 299910f8
    volumes:
      - ./uploads:/app/uploads
      - ~/.aws:/root/.aws:ro

  ollama-ui:
    image: adhamsaif16/ollama-ui:0.0.1
    environment:
<<<<<<< HEAD
      # Inside the Docker network, always talk to yolo on its container port (8080)
      - YOLO_SERVICE=http://yolo:8080
=======
      - YOLO_SERVICE=yolo:8080
>>>>>>> 299910f8
      - AWS_SDK_LOAD_CONFIG=1
      - AWS_REGION=eu-west-1
      - AWS_S3_BUCKET=adhamsaif16
    ports:
<<<<<<< HEAD
      - "${OLLAMA_UI_PORT:-3000}:3000"
=======
      - "3000:3000"

>>>>>>> 299910f8
    depends_on:
      - yolo
    volumes:
      - ~/.aws:/root/.aws:ro

volumes:
  pgdata:<|MERGE_RESOLUTION|>--- conflicted
+++ resolved
@@ -23,11 +23,9 @@
     depends_on:
       - postgres
     ports:
-<<<<<<< HEAD
+
       - "${YOLO_PORT:-8080}:8080"
-=======
-      - "8080:8080"
->>>>>>> 299910f8
+
     volumes:
       - ./uploads:/app/uploads
       - ~/.aws:/root/.aws:ro
@@ -35,22 +33,16 @@
   ollama-ui:
     image: adhamsaif16/ollama-ui:0.0.1
     environment:
-<<<<<<< HEAD
-      # Inside the Docker network, always talk to yolo on its container port (8080)
-      - YOLO_SERVICE=http://yolo:8080
-=======
+
       - YOLO_SERVICE=yolo:8080
->>>>>>> 299910f8
+
       - AWS_SDK_LOAD_CONFIG=1
       - AWS_REGION=eu-west-1
       - AWS_S3_BUCKET=adhamsaif16
     ports:
-<<<<<<< HEAD
+
       - "${OLLAMA_UI_PORT:-3000}:3000"
-=======
-      - "3000:3000"
 
->>>>>>> 299910f8
     depends_on:
       - yolo
     volumes:
